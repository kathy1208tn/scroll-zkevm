use std::sync::Once;
use std::time::Instant;
use zkevm::prover::Prover;
use zkevm::utils::{get_block_result_from_file, load_or_create_params, load_or_create_seed};
use zkevm::verifier::Verifier;

const PARAMS_PATH: &str = "./test_params";
const SEED_PATH: &str = "./test_seed";
static ENV_LOGGER: Once = Once::new();

fn parse_trace_path_from_env(mode: &str) -> &'static str {
    let trace_path = match mode {
        "empty" => "./tests/trace-empty.json",
        "greeter" => "./tests/trace-greeter.json",
        "multiple" => "./tests/trace-multiple-erc20.json",
        "native" => "./tests/trace-native-transfer.json",
        "single" => "./tests/trace-single-erc20.json",
<<<<<<< HEAD
        "dao" => "./tests/trace-dao.json",
        "nft" => "./tests/trace-nft.json",
        "sushi" => "./tests/trace-masterchef.json",
=======
        "dao" => "./tests/dao.json",
        "nft" => "./tests/nft.json",
        "sushi" => "./tests/sushi.json",
>>>>>>> 0c63eb2d
        _ => "./tests/trace-multiple-erc20.json",
    };
    log::info!("using mode {:?}, testing with {:?}", mode, trace_path);
    trace_path
}

fn init() {
    ENV_LOGGER.call_once(env_logger::init);
}

#[cfg(feature = "prove_verify")]
#[test]
fn test_evm_prove_verify() {
    use zkevm::{circuit::DEGREE, utils::read_env_var};

    dotenv::dotenv().ok();
    init();
    let trace_path = parse_trace_path_from_env(&read_env_var("MODE", "multiple".to_string()));

    let _ = load_or_create_params(PARAMS_PATH, *DEGREE).unwrap();
    let _ = load_or_create_seed(SEED_PATH).unwrap();

    let block_result = get_block_result_from_file(trace_path);

    log::info!("start generating evm_circuit proof");
    let now = Instant::now();
    let prover = Prover::from_fpath(PARAMS_PATH, SEED_PATH);
    let proof = prover.create_evm_proof(&block_result).unwrap();
    log::info!(
        "finish generating evm_circuit proof, cost {:?}",
        now.elapsed()
    );

    log::info!("start verifying evm_circuit proof");
    let now = Instant::now();
    let verifier = Verifier::from_fpath(PARAMS_PATH);
    log::info!(
        "finish verifying evm_circuit proof, cost {:?}",
        now.elapsed()
    );
    assert!(verifier.verify_evm_proof(proof, &block_result));
}

#[cfg(feature = "prove_verify")]
#[test]
fn test_state_prove_verify() {
    use zkevm::{circuit::DEGREE, utils::read_env_var};

    dotenv::dotenv().ok();
    init();
    let trace_path = parse_trace_path_from_env(&read_env_var("MODE", "multiple".to_string()));

    let _ = load_or_create_params(PARAMS_PATH, *DEGREE).unwrap();
    let _ = load_or_create_seed(SEED_PATH).unwrap();

    let block_result = get_block_result_from_file(trace_path);

    log::info!("start generating state_circuit proof");
    let now = Instant::now();
    let prover = Prover::from_fpath(PARAMS_PATH, SEED_PATH);
    let proof = prover.create_state_proof(&block_result).unwrap();
    log::info!(
        "finish generating state_circuit proof, elapsed: {:?}",
        now.elapsed()
    );

    log::info!("start verifying state_circuit proof");
    let now = Instant::now();
    let verifier = Verifier::from_fpath(PARAMS_PATH);
    log::info!(
        "finish verifying state_circuit proof, elapsed: {:?}",
        now.elapsed()
    );
    assert!(verifier.verify_state_proof(proof, &block_result));
}

// commented out for now, waiting for halo2 upstream upgrade
// #[cfg(feature = "prove_verify")]
// #[test]
// fn test_state_evm_connect() {
//     use halo2_proofs::{
//         pairing::bn256::G1Affine,
//         transcript::{Blake2bRead, Challenge255, TranscriptRead},
//     };
//     use zkevm::circuit::DEGREE;

//     dotenv::dotenv().ok();
//     init();

//     log::info!("loading setup params");
//     let _ = load_or_create_params(PARAMS_PATH, *DEGREE).unwrap();
//     let _ = load_or_create_seed(SEED_PATH).unwrap();

//     let trace_path = parse_trace_path_from_env("greeter");
//     let block_result = get_block_result_from_file(trace_path);

//     let prover = Prover::from_fpath(PARAMS_PATH, SEED_PATH);
//     let verifier = Verifier::from_fpath(PARAMS_PATH);

//     log::info!("start generating state_circuit proof");
//     let now = Instant::now();
//     let state_proof = prover.create_state_proof(&block_result).unwrap();
//     log::info!(
//         "finish generating state_circuit proof, elapsed: {:?}",
//         now.elapsed()
//     );

//     log::info!("start verifying state_circuit proof");
//     let now = Instant::now();
//     assert!(verifier.verify_state_proof(state_proof.clone(), &block_result));
//     log::info!(
//         "finish verifying state_circuit proof, elapsed: {:?}",
//         now.elapsed()
//     );

//     log::info!("start generating evm_circuit proof");
//     let now = Instant::now();
//     let evm_proof = prover.create_evm_proof(&block_result).unwrap();
//     log::info!(
//         "finish generating evm_circuit proof, cost {:?}",
//         now.elapsed()
//     );

//     log::info!("start verifying evm_circuit proof");
//     let now = Instant::now();
//     assert!(verifier.verify_evm_proof(evm_proof.clone(), &block_result));
//     log::info!(
//         "finish verifying evm_circuit proof, cost {:?}",
//         now.elapsed()
//     );

//     let rw_commitment_state = {
//         let mut transcript = Blake2bRead::<_, _, Challenge255<G1Affine>>::init(&state_proof[..]);
//         transcript.read_point().unwrap()
//     };
//     log::info!("rw_commitment_state {:?}", rw_commitment_state);

//     let rw_commitment_evm = {
//         let mut transcript = Blake2bRead::<_, _, Challenge255<G1Affine>>::init(&evm_proof[..]);
//         transcript.read_point().unwrap()
//     };
//     log::info!("rw_commitment_evm {:?}", rw_commitment_evm);

//     assert_eq!(rw_commitment_evm, rw_commitment_state);
//     log::info!("Same commitment! Test passes!");
// }<|MERGE_RESOLUTION|>--- conflicted
+++ resolved
@@ -15,15 +15,9 @@
         "multiple" => "./tests/trace-multiple-erc20.json",
         "native" => "./tests/trace-native-transfer.json",
         "single" => "./tests/trace-single-erc20.json",
-<<<<<<< HEAD
-        "dao" => "./tests/trace-dao.json",
-        "nft" => "./tests/trace-nft.json",
-        "sushi" => "./tests/trace-masterchef.json",
-=======
         "dao" => "./tests/dao.json",
         "nft" => "./tests/nft.json",
         "sushi" => "./tests/sushi.json",
->>>>>>> 0c63eb2d
         _ => "./tests/trace-multiple-erc20.json",
     };
     log::info!("using mode {:?}, testing with {:?}", mode, trace_path);
