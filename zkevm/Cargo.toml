--- conflicted
+++ resolved
@@ -16,17 +16,10 @@
 
 pairing = { git = 'https://github.com/appliedzkp/pairing', package = "pairing_bn256",tag = "v0.1.1" }
 halo2_proofs = { git = "https://github.com/scroll-tech/halo2.git", branch = "scroll-dev-0607" }
-<<<<<<< HEAD
 bus-mapping = { git = "https://github.com/scroll-tech/zkevm-circuits.git", branch = "scroll-dev-0818" }
 eth-types = { git = "https://github.com/scroll-tech/zkevm-circuits.git", branch = "scroll-dev-0818" }
 zkevm-circuits = { git = "https://github.com/scroll-tech/zkevm-circuits.git", branch = "scroll-dev-0818", features = ["test"] }
-mpt-circuits = { package = "halo2-mpt-circuits", git = "https://github.com/scroll-tech/mpt-circuit.git", rev = "3e86c43a90e2a64962e65dd3f8e31b5d6ec7055f" }
-=======
-bus-mapping = { git = "https://github.com/scroll-tech/zkevm-circuits.git", branch = "scroll-dev-0805" }
-eth-types = { git = "https://github.com/scroll-tech/zkevm-circuits.git", branch = "scroll-dev-0805" }
-zkevm-circuits = { git = "https://github.com/scroll-tech/zkevm-circuits.git", branch = "scroll-dev-0805", features = ["test"] }
 mpt-circuits = { package = "halo2-mpt-circuits", git = "https://github.com/scroll-tech/mpt-circuit.git", rev = "f12e08c255bb1377b51b325254a764484a8bbdc2" }
->>>>>>> 77b58f5b
 rand = "0.8"
 rand_xorshift = "0.3"
 is-even = "1.0.0"
